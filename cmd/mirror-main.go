// Copyright (c) 2015-2022 MinIO, Inc.
//
// This file is part of MinIO Object Storage stack
//
// This program is free software: you can redistribute it and/or modify
// it under the terms of the GNU Affero General Public License as published by
// the Free Software Foundation, either version 3 of the License, or
// (at your option) any later version.
//
// This program is distributed in the hope that it will be useful
// but WITHOUT ANY WARRANTY; without even the implied warranty of
// MERCHANTABILITY or FITNESS FOR A PARTICULAR PURPOSE.  See the
// GNU Affero General Public License for more details.
//
// You should have received a copy of the GNU Affero General Public License
// along with this program.  If not, see <http://www.gnu.org/licenses/>.

package cmd

import (
	"context"
	"fmt"
	"math/rand"
	"net/http"
	"path"
	"path/filepath"
	"runtime"
	"strings"
	"sync"
	"time"

	"github.com/dustin/go-humanize"

	"github.com/fatih/color"
	"github.com/minio/cli"
	json "github.com/minio/colorjson"
	"github.com/minio/mc/pkg/probe"
	"github.com/minio/minio-go/v7"
	"github.com/minio/minio-go/v7/pkg/encrypt"
	"github.com/minio/minio-go/v7/pkg/notification"
	"github.com/minio/pkg/v3/console"
	"github.com/prometheus/client_golang/prometheus"
	"github.com/prometheus/client_golang/prometheus/promauto"
	"github.com/prometheus/client_golang/prometheus/promhttp"
)

// mirror specific flags.
var (
	mirrorFlags = []cli.Flag{
		cli.BoolFlag{
			Name:   "force",
			Usage:  "force allows forced overwrite or removal of object(s) on target",
			Hidden: true, // Hidden since this option is deprecated.
		},
		cli.BoolFlag{
			Name:  "overwrite",
			Usage: "overwrite object(s) on target if it differs from source",
		},
		cli.BoolFlag{
			Name:   "fake",
			Usage:  "perform a fake mirror operation",
			Hidden: true, // deprecated 2022
		},
		cli.BoolFlag{
			Name:  "dry-run",
			Usage: "perform a fake mirror operation",
		},
		cli.BoolFlag{
			Name:  "watch, w",
			Usage: "watch and synchronize changes",
		},
		cli.BoolFlag{
			Name:  "remove",
			Usage: "remove extraneous object(s) on target",
		},
		cli.StringFlag{
			Name:  "region",
			Usage: "specify region when creating new bucket(s) on target",
			Value: "us-east-1",
		},
		cli.BoolFlag{
			Name:  "preserve, a",
			Usage: "preserve file(s)/object(s) attributes and bucket(s) policy/locking configuration(s) on target bucket(s)",
		},
		cli.BoolFlag{
			Name:   "md5",
			Usage:  "force all upload(s) to calculate md5sum checksum",
			Hidden: true,
		},
		cli.BoolFlag{
			Name:   "multi-master",
			Usage:  "enable multi-master multi-site setup",
			Hidden: true,
		},
		cli.BoolFlag{
			Name:  "active-active",
			Usage: "enable active-active multi-site setup",
		},
		cli.BoolFlag{
			Name:  "disable-multipart",
			Usage: "disable multipart upload feature",
		},
		cli.StringSliceFlag{
			Name:  "exclude",
			Usage: "exclude object(s) that match specified object name pattern",
		},
		cli.StringSliceFlag{
			Name:  "exclude-bucket",
			Usage: "exclude bucket(s) that match specified bucket name pattern",
		},
		cli.StringSliceFlag{
			Name:  "exclude-storageclass",
			Usage: "exclude object(s) that match the specified storage class",
		},
		cli.StringFlag{
			Name:  "older-than",
			Usage: "filter object(s) older than value in duration string (e.g. 7d10h31s)",
		},
		cli.StringFlag{
			Name:  "newer-than",
			Usage: "filter object(s) newer than value in duration string (e.g. 7d10h31s)",
		},
		cli.StringFlag{
			Name:  "storage-class, sc",
			Usage: "specify storage class for new object(s) on target",
		},
		cli.StringFlag{
			Name:  "attr",
			Usage: "add custom metadata for all objects",
		},
		cli.StringFlag{
			Name:  "monitoring-address",
			Usage: "if specified, a new prometheus endpoint will be created to report mirroring activity. (eg: localhost:8081)",
		},
		cli.BoolFlag{
			Name:  "retry",
			Usage: "if specified, will enable retrying on a per object basis if errors occur",
		},
		cli.BoolFlag{
			Name:  "summary",
			Usage: "print a summary of the mirror session",
		},
		cli.BoolFlag{
			Name:  "skip-errors",
			Usage: "skip any errors when mirroring",
		},
		cli.BoolFlag{
			Name:  "bfs",
			Usage: "using BFS for layer-by-layer traversal of files, suitable for large number of files",
		},
		checksumFlag,
	}
)

// Mirror folders recursively from a single source to many destinations
var mirrorCmd = cli.Command{
	Name:         "mirror",
	Usage:        "synchronize object(s) to a remote site",
	Action:       mainMirror,
	OnUsageError: onUsageError,
	Before:       setGlobalsFromContext,
	Flags:        append(append(mirrorFlags, encFlags...), globalFlags...),
	CustomHelpTemplate: `NAME:
  {{.HelpName}} - {{.Usage}}

USAGE:
  {{.HelpName}} [FLAGS] SOURCE TARGET

FLAGS:
  {{range .VisibleFlags}}{{.}}
  {{end}}

ENVIRONMENT VARIABLES:
  MC_ENC_KMS: KMS encryption key in the form of (alias/prefix=key).
  MC_ENC_S3: S3 encryption key in the form of (alias/prefix=key).

EXAMPLES:
  01. Mirror a bucket recursively from MinIO cloud storage to a bucket on Amazon S3 cloud storage.
      {{.Prompt}} {{.HelpName}} play/photos/2014 s3/backup-photos

  02. Mirror a local folder recursively to Amazon S3 cloud storage.
      {{.Prompt}} {{.HelpName}} backup/ s3/archive

  03. Only mirror files that are newer than 7 days, 10 hours and 30 minutes to Amazon S3 cloud storage.
      {{.Prompt}} {{.HelpName}} --newer-than "7d10h30m" backup/ s3/archive

  04. Mirror a bucket from aliased Amazon S3 cloud storage to a folder on Windows.
      {{.Prompt}} {{.HelpName}} s3\documents\2014\ C:\backup\2014

  05. Mirror a bucket from aliased Amazon S3 cloud storage to a local folder use '--overwrite' to overwrite destination.
      {{.Prompt}} {{.HelpName}} --overwrite s3/miniocloud miniocloud-backup

  06. Mirror a bucket from MinIO cloud storage to a bucket on Amazon S3 cloud storage and remove any extraneous
      files on Amazon S3 cloud storage.
      {{.Prompt}} {{.HelpName}} --remove play/photos/2014 s3/backup-photos/2014

  07. Continuously mirror a local folder recursively to MinIO cloud storage. '--watch' continuously watches for
      new objects, uploads and removes extraneous files on Amazon S3 cloud storage.
      {{.Prompt}} {{.HelpName}} --remove --watch /var/lib/backups play/backups

  08. Continuously mirror all buckets and objects from site 1 to site 2, removed buckets and objects will be reflected as well.
      {{.Prompt}} {{.HelpName}} --remove --watch site1-alias/ site2-alias/

  09. Mirror a bucket from aliased Amazon S3 cloud storage to a local folder.
      Exclude all .* files and *.temp files when mirroring.
      {{.Prompt}} {{.HelpName}} --exclude ".*" --exclude "*.temp" s3/test ~/test

  10. Mirror all buckets from aliased Amazon S3 cloud storage to a local folder.
      Exclude test* buckets and backup* buckets when mirroring.
      {{.Prompt}} {{.HelpName}} --exclude-bucket 'test*' --exclude 'backup*' s3 ~/test

  11. Mirror objects newer than 10 days from bucket test to a local folder.
      {{.Prompt}} {{.HelpName}} --newer-than 10d s3/test ~/localfolder

  12. Mirror objects older than 30 days from Amazon S3 bucket test to a local folder.
      {{.Prompt}} {{.HelpName}} --older-than 30d s3/test ~/test

  13. Mirror server encrypted objects from Amazon S3 cloud storage to a bucket on Amazon S3 cloud storage
      {{.Prompt}} {{.HelpName}} --enc-c "minio/archive=MDEyMzQ1Njc4OTAxMjM0NTY3ODkwMTIzNDU2Nzg5MDA" --enc-c "s3/archive=MDEyMzQ1Njc4OTAxMjM0NTY3ODkwMTIzNDU2Nzg5BBB" s3/archive/ minio/archive/

  14. Update 'Cache-Control' header on all existing objects recursively.
      {{.Prompt}} {{.HelpName}} --attr "Cache-Control=max-age=90000,min-fresh=9000" myminio/video-files myminio/video-files

  15. Mirror a local folder recursively to Amazon S3 cloud storage and preserve all local file attributes.
      {{.Prompt}} {{.HelpName}} -a backup/ s3/archive

  16. Cross mirror between sites in a active-active deployment.
      Site-A: {{.Prompt}} {{.HelpName}} --active-active siteA siteB
      Site-B: {{.Prompt}} {{.HelpName}} --active-active siteB siteA
`,
}

var (
	mirrorTotalOps = promauto.NewCounter(prometheus.CounterOpts{
		Name: "mc_mirror_total_s3ops",
		Help: "The total number of mirror operations",
	})
	mirrorTotalUploadedBytes = promauto.NewCounter(prometheus.CounterOpts{
		Name: "mc_mirror_total_s3uploaded_bytes",
		Help: "The total number of bytes uploaded",
	})
	mirrorFailedOps = promauto.NewCounter(prometheus.CounterOpts{
		Name: "mc_mirror_failed_s3ops",
		Help: "The total number of failed mirror operations",
	})
	mirrorRestarts = promauto.NewCounter(prometheus.CounterOpts{
		Name: "mc_mirror_total_restarts",
		Help: "The number of mirror restarts",
	})
	mirrorReplicationDurations = promauto.NewHistogramVec(
		prometheus.HistogramOpts{
			Name:    "mc_mirror_replication_duration",
			Help:    "Histogram of replication time in ms per object sizes",
			Buckets: prometheus.ExponentialBuckets(1, 20, 5),
		},
		[]string{"object_size"},
	)
)

const uaMirrorAppName = "mc-mirror"

type mirrorJob struct {
	stopCh chan struct{}

	// the global watcher object, which receives notifications of created
	// and deleted files
	watcher *Watcher

	// Hold operation status information
	status Status

	parallel *ParallelManager

	// channel for status messages
	statusCh chan URLs

	TotalObjects int64
	TotalBytes   int64

	sourceURL string
	targetURL string

	opts mirrorOptions
}

// mirrorMessage container for file mirror messages
type mirrorMessage struct {
	Status     string                 `json:"status"`
	Source     string                 `json:"source"`
	Target     string                 `json:"target"`
	Size       int64                  `json:"size"`
	TotalCount int64                  `json:"totalCount"`
	TotalSize  int64                  `json:"totalSize"`
	EventTime  string                 `json:"eventTime"`
	EventType  notification.EventType `json:"eventType"`
}

// String colorized mirror message
func (m mirrorMessage) String() string {
	var msg string
	if m.EventTime != "" {
		msg = console.Colorize("Time", fmt.Sprintf("[%s] ", m.EventTime))
	}
	switch m.EventType {
	case notification.ObjectRemovedDelete:
		return msg + "Removed " + console.Colorize("Removed", fmt.Sprintf("`%s`", m.Target))
	case notification.ObjectRemovedDeleteMarkerCreated:
		return msg + "Removed (Delete Marker)" + console.Colorize("Removed", fmt.Sprintf("`%s`", m.Target))
	case notification.ILMDelMarkerExpirationDelete:
		return msg + "Removed (ILM)" + console.Colorize("Removed", fmt.Sprintf("`%s`", m.Target))
	}
	if m.EventTime == "" {
		return console.Colorize("Mirror", fmt.Sprintf("`%s` -> `%s`", m.Source, m.Target))
	}
	msg += console.Colorize("Size", fmt.Sprintf("%6s ", humanize.IBytes(uint64(m.Size))))
	msg += console.Colorize("Mirror", fmt.Sprintf("`%s` -> `%s`", m.Source, m.Target))
	return msg
}

// JSON jsonified mirror message
func (m mirrorMessage) JSON() string {
	m.Status = "success"
	mirrorMessageBytes, e := json.MarshalIndent(m, "", " ")
	fatalIf(probe.NewError(e), "Unable to marshal into JSON.")

	return string(mirrorMessageBytes)
}

func (mj *mirrorJob) doCreateBucket(ctx context.Context, sURLs URLs) URLs {
	if mj.opts.isFake {
		return sURLs.WithError(nil)
	}

	// Construct proper path with alias.
	aliasedURL := filepath.Join(sURLs.TargetAlias, sURLs.TargetContent.URL.Path)
	clnt, pErr := newClient(aliasedURL)
	if pErr != nil {
		return sURLs.WithError(pErr)
	}

	err := clnt.MakeBucket(ctx, "", mj.opts.isOverwrite, false)
	if err != nil {
		return sURLs.WithError(err)
	}

	return sURLs.WithError(nil)
}

func (mj *mirrorJob) doDeleteBucket(ctx context.Context, sURLs URLs) URLs {
	if mj.opts.isFake {
		return sURLs.WithError(nil)
	}

	// Construct proper path with alias.
	aliasedURL := filepath.Join(sURLs.TargetAlias, sURLs.TargetContent.URL.Path)
	clnt, pErr := newClient(aliasedURL)
	if pErr != nil {
		return sURLs.WithError(pErr)
	}

	contentCh := make(chan *ClientContent, 1)
	contentCh <- &ClientContent{URL: clnt.GetURL()}
	close(contentCh)

	for result := range clnt.Remove(ctx, false, true, false, false, contentCh) {
		if result.Err != nil {
			return sURLs.WithError(result.Err)
		}
	}

	return sURLs.WithError(nil)
}

// doRemove - removes files on target.
func (mj *mirrorJob) doRemove(ctx context.Context, sURLs URLs, event EventInfo) URLs {
	if mj.opts.isFake {
		return sURLs.WithError(nil)
	}

	// Construct proper path with alias.
	targetWithAlias := filepath.Join(sURLs.TargetAlias, sURLs.TargetContent.URL.Path)
	clnt, pErr := newClient(targetWithAlias)
	if pErr != nil {
		return sURLs.WithError(pErr)
	}
	if sURLs.SourceAlias != "" {
		clnt.AddUserAgent(uaMirrorAppName+":"+sURLs.SourceAlias, ReleaseTag)
	} else {
		clnt.AddUserAgent(uaMirrorAppName, ReleaseTag)
	}
	contentCh := make(chan *ClientContent, 1)
	contentCh <- &ClientContent{URL: *newClientURL(sURLs.TargetContent.URL.Path)}
	close(contentCh)
	isRemoveBucket := false
	resultCh := clnt.Remove(ctx, false, isRemoveBucket, false, false, contentCh)
	for result := range resultCh {
		if result.Err != nil {
			switch result.Err.ToGoError().(type) {
			case PathInsufficientPermission:
				// Ignore Permission error.
				continue
			}
			return sURLs.WithError(result.Err)
		}
		targetPath := filepath.ToSlash(filepath.Join(sURLs.TargetAlias, sURLs.TargetContent.URL.Path))
		mj.status.PrintMsg(mirrorMessage{
			Target:     targetPath,
			TotalCount: sURLs.TotalCount,
			TotalSize:  sURLs.TotalSize,
			EventTime:  event.Time,
			EventType:  event.Type,
		})
	}

	return sURLs.WithError(nil)
}

// doMirror - Mirror an object to multiple destination. URLs status contains a copy of sURLs and error if any.
func (mj *mirrorJob) doMirrorWatch(ctx context.Context, targetPath string, tgtSSE encrypt.ServerSide, sURLs URLs, event EventInfo) URLs {
	shouldQueue := false
	if !mj.opts.isOverwrite && !mj.opts.activeActive {
		targetClient, err := newClient(targetPath)
		if err != nil {
			// cannot create targetclient
			return sURLs.WithError(err)
		}
		_, err = targetClient.Stat(ctx, StatOptions{sse: tgtSSE})
		if err == nil {
			if !sURLs.SourceContent.RetentionEnabled && !sURLs.SourceContent.LegalHoldEnabled {
				return sURLs.WithError(probe.NewError(ObjectAlreadyExists{}))
			}
		} // doesn't exist
		shouldQueue = true
	}
	if shouldQueue || mj.opts.isOverwrite || mj.opts.activeActive {
		// adjust total, because we want to show progress of
		// the item still queued to be copied.
		mj.status.Add(sURLs.SourceContent.Size)
		mj.status.SetTotal(mj.status.Get()).Update()
		mj.status.AddCounts(1)
		sURLs.TotalSize = mj.status.Get()
		sURLs.TotalCount = mj.status.GetCounts()
		return mj.doMirror(ctx, sURLs, event)
	}
	return sURLs.WithError(probe.NewError(ObjectAlreadyExists{}))
}

func convertSizeToTag(size int64) string {
	switch {
	case size < 1024:
		return "LESS_THAN_1_KiB"
	case size < 1024*1024:
		return "LESS_THAN_1_MiB"
	case size < 10*1024*1024:
		return "LESS_THAN_10_MiB"
	case size < 100*1024*1024:
		return "LESS_THAN_100_MiB"
	case size < 1024*1024*1024:
		return "LESS_THAN_1_GiB"
	default:
		return "GREATER_THAN_1_GiB"
	}
}

// doMirror - Mirror an object to multiple destination. URLs status contains a copy of sURLs and error if any.
func (mj *mirrorJob) doMirror(ctx context.Context, sURLs URLs, event EventInfo) URLs {
	if sURLs.Error != nil { // Erroneous sURLs passed.
		return sURLs.WithError(sURLs.Error.Trace())
	}

	// For a fake mirror make sure we update respective progress bars
	// and accounting readers under relevant conditions.
	if mj.opts.isFake {
		if sURLs.SourceContent != nil {
			mj.status.Add(sURLs.SourceContent.Size)
		}
		mj.status.Update()
		return sURLs.WithError(nil)
	}

	sourceAlias := sURLs.SourceAlias
	sourceURL := sURLs.SourceContent.URL
	targetAlias := sURLs.TargetAlias
	targetURL := sURLs.TargetContent.URL
	length := sURLs.SourceContent.Size

	mj.status.SetCaption(sourceURL.String() + ":")

	// Initialize target metadata.
	sURLs.TargetContent.Metadata = make(map[string]string)

	if mj.opts.storageClass != "" {
		sURLs.TargetContent.StorageClass = mj.opts.storageClass
	}

	if mj.opts.activeActive {
		srcModTime := getSourceModTimeKey(sURLs.SourceContent.Metadata)
		// If the source object already has source modtime attribute set, then
		// use it in target. Otherwise use the S3 modtime instead.
		if srcModTime != "" {
			sURLs.TargetContent.Metadata[activeActiveSourceModTimeKey] = srcModTime
		} else {
			sURLs.TargetContent.Metadata[activeActiveSourceModTimeKey] = sURLs.SourceContent.Time.Format(time.RFC3339Nano)
		}
	}

	// Initialize additional target user metadata.
	sURLs.TargetContent.UserMetadata = mj.opts.userMetadata

	sourcePath := filepath.ToSlash(filepath.Join(sourceAlias, sourceURL.Path))
	targetPath := filepath.ToSlash(filepath.Join(targetAlias, targetURL.Path))
	if !mj.opts.isSummary {
		mj.status.PrintMsg(mirrorMessage{
			Source:     sourcePath,
			Target:     targetPath,
			Size:       length,
			TotalCount: sURLs.TotalCount,
			TotalSize:  sURLs.TotalSize,
			EventTime:  event.Time,
			EventType:  event.Type,
		})
	}
	sURLs.MD5 = mj.opts.md5
	sURLs.checksum = mj.opts.checksum
	sURLs.DisableMultipart = mj.opts.disableMultipart

	var ret URLs

	if !mj.opts.isRetriable {
		now := time.Now()
		ret = uploadSourceToTargetURL(ctx, uploadSourceToTargetURLOpts{urls: sURLs, progress: mj.status, encKeyDB: mj.opts.encKeyDB, preserve: mj.opts.isMetadata, isZip: false})
		if ret.Error == nil {
			durationMs := time.Since(now).Milliseconds()
			mirrorReplicationDurations.With(prometheus.Labels{"object_size": convertSizeToTag(sURLs.SourceContent.Size)}).Observe(float64(durationMs))
		}

		return ret
	}

	newRetryManager(ctx, time.Second, 3).retry(func(rm *retryManager) *probe.Error {
		if rm.retries > 0 {
			printMsg(retryMessage{
				SourceURL: sURLs.SourceContent.URL.String(),
				TargetURL: sURLs.TargetContent.URL.String(),
				Retries:   rm.retries,
			})
		}

		now := time.Now()
		ret = uploadSourceToTargetURL(ctx, uploadSourceToTargetURLOpts{urls: sURLs, progress: mj.status, encKeyDB: mj.opts.encKeyDB, preserve: mj.opts.isMetadata, isZip: false})
		if ret.Error == nil {
			durationMs := time.Since(now).Milliseconds()
			mirrorReplicationDurations.With(prometheus.Labels{"object_size": convertSizeToTag(sURLs.SourceContent.Size)}).Observe(float64(durationMs))
		}

		return ret.Error
	})

	return ret
}

// Update progress status
func (mj *mirrorJob) monitorMirrorStatus(cancel context.CancelFunc) (errDuringMirror bool) {
	// now we want to start the progress bar
	mj.status.Start()
	defer mj.status.Finish()

	var cancelInProgress bool

	defer func() {
		// make sure we always cancel the context
		if !cancelInProgress {
			cancel()
		}
	}()

	for sURLs := range mj.statusCh {
		if cancelInProgress {
			// Do not need to print any error after
			// canceling the context, just draining
			// the status channel here.
			continue
		}

		// Update prometheus fields
		mirrorTotalOps.Inc()

		if sURLs.Error != nil {
			var ignoreErr bool

			switch {
			case sURLs.SourceContent != nil:
				if isErrIgnored(sURLs.Error) {
					ignoreErr = true
				} else {
					switch sURLs.Error.ToGoError().(type) {
					case PathInsufficientPermission:
						// Ignore Permission error.
						ignoreErr = true
					}
					if !ignoreErr {
						errorIf(sURLs.Error.Trace(sURLs.SourceContent.URL.String()),
							"Failed to copy `%s`.", sURLs.SourceContent.URL)
					}
				}
			case sURLs.TargetContent != nil:
				// When sURLs.SourceContent is nil, we know that we have an error related to removing
				errorIf(sURLs.Error.Trace(sURLs.TargetContent.URL.String()),
					"Failed to remove `%s`.", sURLs.TargetContent.URL.String())
			default:
				if strings.Contains(sURLs.Error.ToGoError().Error(), "Overwrite not allowed") {
					ignoreErr = true
				}
				if sURLs.ErrorCond == differInUnknown {
					errorIf(sURLs.Error.Trace(), "Failed to perform mirroring")
				} else {
					errorIf(sURLs.Error.Trace(),
						"Failed to perform mirroring, with error condition (%s)", sURLs.ErrorCond)
				}
			}

			if !ignoreErr {
				mirrorFailedOps.Inc()
				errDuringMirror = true
				// Quit mirroring if --skip-errors is not passed
				if !mj.opts.skipErrors {
					cancel()
					cancelInProgress = true
				}
			}

			continue
		}

		if sURLs.SourceContent != nil {
			mirrorTotalUploadedBytes.Add(float64(sURLs.SourceContent.Size))
		}
	}

	return
}

func (mj *mirrorJob) watchMirrorEvents(ctx context.Context, events []EventInfo) {
	for _, event := range events {
		// It will change the expanded alias back to the alias
		// again, by replacing the sourceUrlFull with the sourceAlias.
		// This url will be used to mirror.
		sourceAlias, sourceURLFull, _ := mustExpandAlias(mj.sourceURL)

		// If the passed source URL points to fs, fetch the absolute src path
		// to correctly calculate targetPath
		if sourceAlias == "" {
			tmpSrcURL, e := filepath.Abs(sourceURLFull)
			if e == nil {
				sourceURLFull = tmpSrcURL
			}
		}
		eventPath := event.Path
		switch runtime.GOOS {
		case "darwin":
			// Strip the prefixes in the event path. Happens in darwin OS only
			eventPath = eventPath[strings.Index(eventPath, sourceURLFull):]
		case "windows":
			// Shared folder as source URL and if event path is an absolute path.
			eventPath = getEventPathURLWin(mj.sourceURL, eventPath)
		}

		sourceURL := newClientURL(eventPath)

		// build target path, it is the relative of the eventPath with the sourceUrl
		// joined to the targetURL.
		sourceSuffix := strings.TrimPrefix(eventPath, sourceURLFull)
		// Skip the object, if it matches the Exclude options provided
		if matchExcludeOptions(mj.opts.excludeOptions, sourceSuffix, sourceURL.Type) {
			continue
		}
		// Skip the bucket, if it matches the Exclude options provided
		if matchExcludeBucketOptions(mj.opts.excludeBuckets, sourceSuffix) {
			continue
		}

		sc, ok := event.UserMetadata["x-amz-storage-class"]
		if ok {
			var found bool
			for _, esc := range mj.opts.excludeStorageClasses {
				if esc == sc {
					found = true
					break
				}
			}
			if found {
				continue
			}
		}

		targetPath := urlJoinPath(mj.targetURL, sourceSuffix)

		// newClient needs the unexpanded  path, newCLientURL needs the expanded path
		targetAlias, expandedTargetPath, _ := mustExpandAlias(targetPath)
		targetURL := newClientURL(expandedTargetPath)
		tgtSSE := getSSE(targetPath, mj.opts.encKeyDB[targetAlias])

		if strings.HasPrefix(string(event.Type), "s3:ObjectCreated:") {
			sourceModTime, _ := time.Parse(time.RFC3339Nano, event.Time)
			mirrorURL := URLs{
				SourceAlias: sourceAlias,
				SourceContent: &ClientContent{
					URL:              *sourceURL,
					RetentionEnabled: event.Type == notification.EventType("s3:ObjectCreated:PutRetention"),
					LegalHoldEnabled: event.Type == notification.EventType("s3:ObjectCreated:PutLegalHold"),
					Size:             event.Size,
					Time:             sourceModTime,
					Metadata:         event.UserMetadata,
				},
				TargetAlias:      targetAlias,
				TargetContent:    &ClientContent{URL: *targetURL},
				MD5:              mj.opts.md5,
				checksum:         mj.opts.checksum,
				DisableMultipart: mj.opts.disableMultipart,
				encKeyDB:         mj.opts.encKeyDB,
			}
			if mj.opts.activeActive &&
				event.Type != notification.ObjectCreatedCopy &&
				event.Type != notification.ObjectCreatedCompleteMultipartUpload &&
				(getSourceModTimeKey(mirrorURL.SourceContent.Metadata) != "" ||
					getSourceModTimeKey(mirrorURL.SourceContent.UserMetadata) != "") {
				// If source has active-active attributes, it means that the
				// object was uploaded by "mc mirror", hence ignore the event
				// to avoid copying it.
				continue
			}
			mj.parallel.queueTask(func() URLs {
				return mj.doMirrorWatch(ctx, targetPath, tgtSSE, mirrorURL, event)
			}, mirrorURL.SourceContent.Size)
		} else if event.Type == notification.ObjectRemovedDelete ||
			event.Type == notification.ObjectRemovedDeleteMarkerCreated ||
			event.Type == notification.ILMDelMarkerExpirationDelete {
			if targetAlias != "" && strings.Contains(event.UserAgent, uaMirrorAppName+":"+targetAlias) {
				// Ignore delete cascading delete events if cyclical.
				continue
			}
			mirrorURL := URLs{
				SourceAlias:      sourceAlias,
				SourceContent:    nil,
				TargetAlias:      targetAlias,
				TargetContent:    &ClientContent{URL: *targetURL},
				MD5:              mj.opts.md5,
				checksum:         mj.opts.checksum,
				DisableMultipart: mj.opts.disableMultipart,
				encKeyDB:         mj.opts.encKeyDB,
			}
			mirrorURL.TotalCount = mj.status.GetCounts()
			mirrorURL.TotalSize = mj.status.Get()
			if mirrorURL.TargetContent != nil && (mj.opts.isRemove || mj.opts.activeActive || mj.opts.isWatch) {
				mj.parallel.queueTask(func() URLs {
					return mj.doRemove(ctx, mirrorURL, event)
				}, 0)
			}
		} else if event.Type == notification.BucketCreatedAll {
			mirrorURL := URLs{
				SourceAlias:   sourceAlias,
				SourceContent: &ClientContent{URL: *sourceURL},
				TargetAlias:   targetAlias,
				TargetContent: &ClientContent{URL: *targetURL},
			}
			mj.parallel.queueTaskWithBarrier(func() URLs {
				return mj.doCreateBucket(ctx, mirrorURL)
			}, 0)
		} else if event.Type == notification.BucketRemovedAll && mj.opts.isRemove {
			mirrorURL := URLs{
				TargetAlias:   targetAlias,
				TargetContent: &ClientContent{URL: *targetURL},
			}
			mj.parallel.queueTaskWithBarrier(func() URLs {
				return mj.doDeleteBucket(ctx, mirrorURL)
			}, 0)
		}

	}
}

// this goroutine will watch for notifications, and add modified objects to the queue
func (mj *mirrorJob) watchMirror(ctx context.Context) {
	defer mj.watcher.Stop()

	for {
		select {
		case events, ok := <-mj.watcher.Events():
			if !ok {
				return
			}
			mj.watchMirrorEvents(ctx, events)
		case err, ok := <-mj.watcher.Errors():
			if !ok {
				return
			}
			switch err.ToGoError().(type) {
			case APINotImplemented:
				errorIf(err.Trace(),
					"Unable to Watch on source, perhaps source doesn't support Watching for events")
				return
			}
			if err != nil {
				mj.parallel.queueTask(func() URLs {
					return URLs{Error: err}
				}, 0)
			}
		case <-ctx.Done():
			return
		}
	}
}

func (mj *mirrorJob) watchURL(ctx context.Context, sourceClient Client) *probe.Error {
	return mj.watcher.Join(ctx, sourceClient, true)
}

// Fetch urls that need to be mirrored
func (mj *mirrorJob) startMirror(ctx context.Context) {
	URLsCh := prepareMirrorURLs(ctx, mj.sourceURL, mj.targetURL, mj.opts)

	for {
		select {
		case sURLs, ok := <-URLsCh:
			if !ok {
				return
			}
			if sURLs.Error != nil {
				mj.statusCh <- sURLs
				continue
			}

			if sURLs.SourceContent != nil {
				if isOlder(sURLs.SourceContent.Time, mj.opts.olderThan) {
					continue
				}
				if isNewer(sURLs.SourceContent.Time, mj.opts.newerThan) {
					continue
				}
			}

			if sURLs.SourceContent != nil {
				mj.status.Add(sURLs.SourceContent.Size)
			}

			mj.status.SetTotal(mj.status.Get()).Update()
			mj.status.AddCounts(1)

			// Save total count.
			sURLs.TotalCount = mj.status.GetCounts()
			// Save totalSize.
			sURLs.TotalSize = mj.status.Get()

			if sURLs.SourceContent != nil {
				mj.parallel.queueTask(func() URLs {
					return mj.doMirror(ctx, sURLs, EventInfo{})
				}, sURLs.SourceContent.Size)
			} else if sURLs.TargetContent != nil && mj.opts.isRemove {
				mj.parallel.queueTask(func() URLs {
					return mj.doRemove(ctx, sURLs, EventInfo{})
				}, 0)
			}
		case <-ctx.Done():
			return
		case <-mj.stopCh:
			return
		}
	}
}

// when using a struct for copying, we could save a lot of passing of variables
func (mj *mirrorJob) mirror(ctx context.Context) bool {
	var wg sync.WaitGroup
	ctx, cancel := context.WithCancel(ctx)

	// Starts watcher loop for watching for new events.
	if mj.opts.isWatch {
		wg.Add(1)
		go func() {
			defer wg.Done()
			mj.watchMirror(ctx)
		}()
	}

	// Start mirroring.
	wg.Add(1)
	go func() {
		defer wg.Done()
		// startMirror locks and blocks itself.
		mj.startMirror(ctx)
	}()

	// Close statusCh when both watch & mirror quits
	go func() {
		wg.Wait()
		mj.parallel.stopAndWait()
		close(mj.statusCh)
	}()

	return mj.monitorMirrorStatus(cancel)
}

func newMirrorJob(srcURL, dstURL string, opts mirrorOptions) *mirrorJob {
	mj := mirrorJob{
		stopCh: make(chan struct{}),

		sourceURL: srcURL,
		targetURL: dstURL,
		opts:      opts,
		statusCh:  make(chan URLs),
		watcher:   NewWatcher(UTCNow()),
	}

	mj.parallel = newParallelManager(mj.statusCh)

	// we'll define the status to use here,
	// do we want the quiet status? or the progressbar
	if globalQuiet || opts.isSummary {
		mj.status = NewQuietStatus(mj.parallel)
	} else if globalJSON {
		mj.status = NewQuietStatus(mj.parallel)
	} else {
		mj.status = NewProgressStatus(mj.parallel)
	}

	return &mj
}

// copyBucketPolicies - copy policies from source to dest
func copyBucketPolicies(ctx context.Context, srcClt, dstClt Client, isOverwrite bool) *probe.Error {
	rules, err := srcClt.GetAccessRules(ctx)
	if err != nil {
		switch err.ToGoError().(type) {
		case APINotImplemented:
			return nil
		}
		return err
	}
	// Set found rules to target bucket if permitted
	for _, r := range rules {
		originalRule, _, err := dstClt.GetAccess(ctx)
		if err != nil {
			return err
		}
		// Set rule only if it doesn't exist in the target bucket
		// or force flag is activated
		if originalRule == "none" || isOverwrite {
			err = dstClt.SetAccess(ctx, r, false)
			if err != nil {
				return err
			}
		}
	}
	return nil
}

func getEventPathURLWin(srcURL, eventPath string) string {
	// A rename or move or sometimes even write event sets eventPath as an absolute filepath.
	// If the watch folder is a shared folder the write events show the entire event path,
	// from which we need to deduce the correct path relative to the source URL
	var eventRelPath, lastPathPrefix string
	var lastPathPrefixPos int
	sourceURLpathList := strings.Split(srcURL, slashSeperator)
	lenSrcURLSlice := len(sourceURLpathList)
	shdModifyEventPath := filepath.IsAbs(eventPath) && !filepath.IsAbs(srcURL) && lenSrcURLSlice > 1

	if shdModifyEventPath {
		lastPathPrefix = sourceURLpathList[lenSrcURLSlice-1]
		lastPathPrefixPos = strings.Index(eventPath, lastPathPrefix)
	}
	canModifyEventPath := shdModifyEventPath && lastPathPrefix != "" && lastPathPrefixPos > 0
	canModifyEventPath = canModifyEventPath && lastPathPrefixPos+len(lastPathPrefix) < len(eventPath)
	if canModifyEventPath {
		eventRelPath = filepath.ToSlash(eventPath[lastPathPrefixPos+len(lastPathPrefix):])
		eventPath = srcURL + eventRelPath
	}
	return eventPath
}

// runMirror - mirrors all buckets to another S3 server
func runMirror(ctx context.Context, srcURL, dstURL string, cli *cli.Context, encKeyDB map[string][]prefixSSEPair) bool {
	// Parse metadata.
	userMetadata := make(map[string]string)
	if cli.String("attr") != "" {
		var err *probe.Error
		userMetadata, err = getMetaDataEntry(cli.String("attr"))
		fatalIf(err, "Unable to parse attribute %v", cli.String("attr"))
	}

	srcClt, err := newClient(srcURL)
	fatalIf(err, "Unable to initialize `"+srcURL+"`.")

	dstClt, err := newClient(dstURL)
	fatalIf(err, "Unable to initialize `"+dstURL+"`.")

	// This is kept for backward compatibility, `--force` means --overwrite.
	isOverwrite := cli.Bool("force")
	if !isOverwrite {
		isOverwrite = cli.Bool("overwrite")
	}

	isWatch := cli.Bool("watch") || cli.Bool("multi-master")
	isActiveActive := cli.Bool("active-active")
	isRemove := cli.Bool("remove")
	md5, checksum := parseChecksum(cli)

	// preserve is also expected to be overwritten if necessary
	isMetadata := cli.Bool("a") || isWatch || len(userMetadata) > 0
	isFake := cli.Bool("fake") || cli.Bool("dry-run")

	mopts := mirrorOptions{
		isFake:                isFake,
		isRemove:              isRemove,
		isOverwrite:           isOverwrite,
		isWatch:               isWatch,
		isMetadata:            isMetadata,
		isSummary:             cli.Bool("summary"),
		isRetriable:           cli.Bool("retry"),
		md5:                   md5,
		checksum:              checksum,
		disableMultipart:      cli.Bool("disable-multipart"),
		skipErrors:            cli.Bool("skip-errors"),
		excludeOptions:        cli.StringSlice("exclude"),
		excludeBuckets:        cli.StringSlice("exclude-bucket"),
		excludeStorageClasses: cli.StringSlice("exclude-storageclass"),
		olderThan:             cli.String("older-than"),
		newerThan:             cli.String("newer-than"),
		storageClass:          cli.String("storage-class"),
		userMetadata:          userMetadata,
		encKeyDB:              encKeyDB,
<<<<<<< HEAD
		activeActive:          isWatch,
		bfs:                   cli.Bool("bfs"),
=======
		activeActive:          isActiveActive,
>>>>>>> 19d87ba4
	}

	// If we are not using active/active and we are not removing
	// files from the remote, then we can exit the listing once
	// local files have been checked for diff.
	if !mopts.activeActive && !mopts.isRemove {
		mopts.sourceListingOnly = true
	}

	// Create a new mirror job and execute it
	mj := newMirrorJob(srcURL, dstURL, mopts)

	preserve := cli.Bool("preserve")

	createDstBuckets := dstClt.GetURL().Type == objectStorage && dstClt.GetURL().Path == string(dstClt.GetURL().Separator)
	mirrorSrcBuckets := srcClt.GetURL().Type == objectStorage && srcClt.GetURL().Path == string(srcClt.GetURL().Separator)
	mirrorBucketsToBuckets := mirrorSrcBuckets && createDstBuckets

	if mirrorSrcBuckets || createDstBuckets {
		// Synchronize buckets using dirDifference function
		for d := range bucketDifference(ctx, srcClt, dstClt, mj.opts) {
			if d.Error != nil {
				if mj.opts.activeActive {
					errorIf(d.Error, "Failed to start mirroring.. retrying")
					return true
				}
				mj.status.fatalIf(d.Error, "Failed to start mirroring.")
			}

			if d.Diff == differInSecond {
				diffBucket := strings.TrimPrefix(d.SecondURL, dstClt.GetURL().String())
				if !isFake && isRemove {
					aliasedDstBucket := path.Join(dstURL, diffBucket)
					err := deleteBucket(ctx, aliasedDstBucket, false)
					mj.status.fatalIf(err, "Failed to start mirroring.")
				}
				continue
			}

			sourceSuffix := strings.TrimPrefix(d.FirstURL, srcClt.GetURL().String())

			newSrcURL := path.Join(srcURL, sourceSuffix)
			newTgtURL := path.Join(dstURL, sourceSuffix)

			newSrcClt, _ := newClient(newSrcURL)
			newDstClt, _ := newClient(newTgtURL)

			if d.Diff == differInFirst {
				var (
					withLock bool
					mode     minio.RetentionMode
					validity uint64
					unit     minio.ValidityUnit
					err      *probe.Error
				)
				if preserve && mirrorBucketsToBuckets {
					_, mode, validity, unit, err = newSrcClt.GetObjectLockConfig(ctx)
					if err == nil {
						withLock = true
					}
				}

				if mj.opts.isFake {
					continue
				}

				// Skip create bucket, if it matches the Exclude options provided
				if matchExcludeBucketOptions(mopts.excludeBuckets, sourceSuffix) {
					continue
				}

				mj.status.PrintMsg(mirrorMessage{
					Source: newSrcURL,
					Target: newTgtURL,
				})

				// Bucket only exists in the source, create the same bucket in the destination
				if err := newDstClt.MakeBucket(ctx, cli.String("region"), false, withLock); err != nil {
					errorIf(err, "Unable to create bucket at `%s`.", newTgtURL)
					continue
				}
				if preserve && mirrorBucketsToBuckets {
					// object lock configuration set on bucket
					if mode != "" {
						err = newDstClt.SetObjectLockConfig(ctx, mode, validity, unit)
						errorIf(err, "Unable to set object lock config in `%s`.", newTgtURL)
						if err != nil && mj.opts.activeActive {
							return true
						}
						if err == nil {
							mj.opts.md5 = true
							mj.opts.checksum = minio.ChecksumNone
						}
					}
					errorIf(copyBucketPolicies(ctx, newSrcClt, newDstClt, isOverwrite),
						"Unable to copy bucket policies to `%s`.", newDstClt.GetURL())
				}
			}
		}
	}

	if mj.opts.isWatch {
		// monitor mode will watch the source folders for changes,
		// and queue them for copying.
		if err := mj.watchURL(ctx, srcClt); err != nil {
			if mj.opts.activeActive {
				errorIf(err, "Failed to start monitoring.. retrying")
				return true
			}
			mj.status.fatalIf(err, "Failed to start monitoring.")
		}
	}

	return mj.mirror(ctx)
}

// Main entry point for mirror command.
func mainMirror(cliCtx *cli.Context) error {
	// Additional command specific theme customization.
	console.SetColor("Mirror", color.New(color.FgGreen, color.Bold))

	ctx, cancelMirror := context.WithCancel(globalContext)
	defer cancelMirror()

	encKeyDB, err := validateAndCreateEncryptionKeys(cliCtx)
	fatalIf(err, "Unable to parse encryption keys.")

	// check 'mirror' cli arguments.
	srcURL, tgtURL := checkMirrorSyntax(ctx, cliCtx, encKeyDB)

	if prometheusAddress := cliCtx.String("monitoring-address"); prometheusAddress != "" {
		http.Handle("/metrics", promhttp.Handler())
		go func() {
			if e := http.ListenAndServe(prometheusAddress, nil); e != nil {
				fatalIf(probe.NewError(e), "Unable to setup monitoring endpoint.")
			}
		}()
	}

	r := rand.New(rand.NewSource(time.Now().UnixNano()))
	for {
		select {
		case <-ctx.Done():
			return exitStatus(globalErrorExitStatus)
		default:
			errorDetected := runMirror(ctx, srcURL, tgtURL, cliCtx, encKeyDB)
			if cliCtx.Bool("watch") || cliCtx.Bool("multi-master") || cliCtx.Bool("active-active") {
				mirrorRestarts.Inc()
				time.Sleep(time.Duration(r.Float64() * float64(2*time.Second)))
				continue
			}
			if errorDetected {
				return exitStatus(globalErrorExitStatus)
			}
			return nil
		}
	}
}<|MERGE_RESOLUTION|>--- conflicted
+++ resolved
@@ -1028,12 +1028,8 @@
 		storageClass:          cli.String("storage-class"),
 		userMetadata:          userMetadata,
 		encKeyDB:              encKeyDB,
-<<<<<<< HEAD
-		activeActive:          isWatch,
+		activeActive:          isActiveActive,
 		bfs:                   cli.Bool("bfs"),
-=======
-		activeActive:          isActiveActive,
->>>>>>> 19d87ba4
 	}
 
 	// If we are not using active/active and we are not removing
