--- conflicted
+++ resolved
@@ -45,12 +45,7 @@
 `,
 }
 
-<<<<<<< HEAD
-func mainAdminTopLocks(ctx *cli.Context) error {
+func mainAdminTopLocks(_ *cli.Context) error {
 	deprecatedError("mc support top locks")
-=======
-func mainAdminTopLocks(_ *cli.Context) error {
-	console.Infoln("Please use 'mc support top locks'")
->>>>>>> 88896ae4
 	return nil
 }