// Copyright (c) 2015-2022 MinIO, Inc.
//
// This file is part of MinIO Object Storage stack
//
// This program is free software: you can redistribute it and/or modify
// it under the terms of the GNU Affero General Public License as published by
// the Free Software Foundation, either version 3 of the License, or
// (at your option) any later version.
//
// This program is distributed in the hope that it will be useful
// but WITHOUT ANY WARRANTY; without even the implied warranty of
// MERCHANTABILITY or FITNESS FOR A PARTICULAR PURPOSE.  See the
// GNU Affero General Public License for more details.
//
// You should have received a copy of the GNU Affero General Public License
// along with this program.  If not, see <http://www.gnu.org/licenses/>.

package cmd

import (
	"github.com/minio/cli"
)

var adminBucketRemoteEditCmd = cli.Command{
	Name:         "edit",
	Usage:        "edit remote target",
	Action:       mainAdminBucketRemoteEdit,
	Before:       setGlobalsFromContext,
	OnUsageError: onUsageError,
	Flags:        globalFlags,
	HideHelp:     true,
	Hidden:       true,
}

// mainAdminBucketRemoteEdit is the handle for "mc admin bucket remote edit" command.
<<<<<<< HEAD
func mainAdminBucketRemoteEdit(ctx *cli.Context) error {
	deprecatedError("mc replicate update")
=======
func mainAdminBucketRemoteEdit(_ *cli.Context) error {
	console.Infoln("Please use 'mc replicate update'")
>>>>>>> 88896ae4
	return nil
}<|MERGE_RESOLUTION|>--- conflicted
+++ resolved
@@ -33,12 +33,7 @@
 }
 
 // mainAdminBucketRemoteEdit is the handle for "mc admin bucket remote edit" command.
-<<<<<<< HEAD
-func mainAdminBucketRemoteEdit(ctx *cli.Context) error {
+func mainAdminBucketRemoteEdit(_ *cli.Context) error {
 	deprecatedError("mc replicate update")
-=======
-func mainAdminBucketRemoteEdit(_ *cli.Context) error {
-	console.Infoln("Please use 'mc replicate update'")
->>>>>>> 88896ae4
 	return nil
 }