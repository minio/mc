--- conflicted
+++ resolved
@@ -277,33 +277,32 @@
 func listHosts() {
 	conf, err := loadMcConfig()
 	fatalIf(err.Trace(globalMCConfigVersion), "Unable to load config version ‘"+globalMCConfigVersion+"’.")
-<<<<<<< HEAD
-
-=======
->>>>>>> f9d4c4db
+
 	var maxAlias = 0
 	for k := range conf.Hosts {
 		if len(k) > maxAlias {
 			maxAlias = len(k)
 		}
 	}
-<<<<<<< HEAD
+  
 	var hosts []hostMessage
-=======
->>>>>>> f9d4c4db
 	for k, v := range conf.Hosts {
-
 		hosts = append(hosts, hostMessage{
 			op:        "list",
-			Alias:     fmt.Sprintf("%*.*s", maxAlias, maxAlias, k),
+			Alias:     k,
 			URL:       v.URL,
 			AccessKey: v.AccessKey,
 			SecretKey: v.SecretKey,
 			API:       v.API,
 		})
 	}
+  
+  // Sort hosts by alias names lexically.
 	sort.Sort(byAlias(hosts))
+  
+  // Display all the hosts.
 	for _, host := range hosts {
+    // Format properly for alignment based on alias length.
 		host.Alias = fmt.Sprintf("%-*.*s", maxAlias, maxAlias, host.Alias)
 		printMsg(host)
 	}
