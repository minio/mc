--- conflicted
+++ resolved
@@ -35,12 +35,7 @@
 }
 
 // mainAdminBucketInfo is the handler for "mc admin bucket info" command.
-<<<<<<< HEAD
-func mainAdminBucketInfo(ctx *cli.Context) error {
+func mainAdminBucketInfo(_ *cli.Context) error {
 	deprecatedError("mc stat")
-=======
-func mainAdminBucketInfo(_ *cli.Context) error {
-	console.Infoln("Please use 'mc stat'")
->>>>>>> 88896ae4
 	return nil
 }