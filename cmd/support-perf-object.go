--- conflicted
+++ resolved
@@ -40,13 +40,8 @@
 	CustomHelpTemplate: "Please use 'mc support perf'",
 }
 
-<<<<<<< HEAD
-func mainAdminSpeedtest(ctx *cli.Context) error {
+func mainAdminSpeedtest(_ *cli.Context) error {
 	deprecatedError("mc support perf")
-=======
-func mainAdminSpeedtest(_ *cli.Context) error {
-	console.Infoln("Please use 'mc support perf'")
->>>>>>> 88896ae4
 	return nil
 }
 
