// Copyright (c) 2015-2022 MinIO, Inc.
//
// This file is part of MinIO Object Storage stack
//
// This program is free software: you can redistribute it and/or modify
// it under the terms of the GNU Affero General Public License as published by
// the Free Software Foundation, either version 3 of the License, or
// (at your option) any later version.
//
// This program is distributed in the hope that it will be useful
// but WITHOUT ANY WARRANTY; without even the implied warranty of
// MERCHANTABILITY or FITNESS FOR A PARTICULAR PURPOSE.  See the
// GNU Affero General Public License for more details.
//
// You should have received a copy of the GNU Affero General Public License
// along with this program.  If not, see <http://www.gnu.org/licenses/>.

package cmd

import (
	"github.com/minio/cli"
)

var adminBucketRemoteRmCmd = cli.Command{
	Name:         "rm",
	Usage:        "remove configured remote target",
	Action:       mainAdminBucketRemoteRemove,
	OnUsageError: onUsageError,
	Before:       setGlobalsFromContext,
	Flags:        globalFlags,
	HideHelp:     true,
	Hidden:       true,
}

// mainAdminBucketRemoteRemove is the handle for "mc admin bucket remote rm" command.
<<<<<<< HEAD
func mainAdminBucketRemoteRemove(ctx *cli.Context) error {
	deprecatedError("mc replicate rm")
=======
func mainAdminBucketRemoteRemove(_ *cli.Context) error {
	console.Infoln("Please use 'mc replicate rm'")
>>>>>>> 88896ae4
	return nil
}<|MERGE_RESOLUTION|>--- conflicted
+++ resolved
@@ -33,12 +33,7 @@
 }
 
 // mainAdminBucketRemoteRemove is the handle for "mc admin bucket remote rm" command.
-<<<<<<< HEAD
-func mainAdminBucketRemoteRemove(ctx *cli.Context) error {
+func mainAdminBucketRemoteRemove(_ *cli.Context) error {
 	deprecatedError("mc replicate rm")
-=======
-func mainAdminBucketRemoteRemove(_ *cli.Context) error {
-	console.Infoln("Please use 'mc replicate rm'")
->>>>>>> 88896ae4
 	return nil
 }