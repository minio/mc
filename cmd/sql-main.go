--- conflicted
+++ resolved
@@ -111,11 +111,7 @@
   4. Run a query on an object on MinIO in gzip format using ; as field delimiter,
      newline as record delimiter and file header to be used
      {{.Prompt}} {{.HelpName}} --compression GZIP --csv-input "rd=\n,fh=USE,fd=;" \
-<<<<<<< HEAD
-           --query "select count(s.power) from S3Object s" myminio/iot-devices/power-ratio.csv.gz
-=======
-         --query "select count(s.power) from S3Object" myminio/iot-devices/power-ratio.csv.gz
->>>>>>> ad254a8f
+         --query "select count(s.power) from S3Object s" myminio/iot-devices/power-ratio.csv.gz
 
   5. Run a query on an object on MinIO in gzip format using ; as field delimiter,
      newline as record delimiter and file header to be used
